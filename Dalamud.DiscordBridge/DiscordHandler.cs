--- conflicted
+++ resolved
@@ -957,7 +957,6 @@
                     continue;
                 }
 
-<<<<<<< HEAD
                 var messageContent = chatType != XivChatTypeExtensions.IpcChatType ? $"{prefix}**[{chatTypeText}]** {message}" : $"{prefix} {message}";
 
 
@@ -971,48 +970,16 @@
                 {
                     var webhookClient = await GetOrCreateWebhookClient(socketChannel);
 
-                    // check for duplicates before sending
-                    // straight up copied from the previous bot, but I have no way to test this myself.
-                    var recentMessages = (socketChannel as SocketTextChannel).GetCachedMessages();
-                    var recentMsg = recentMessages.FirstOrDefault(msg => msg.Content == messageContent);
-
-                    if (this.plugin.Config.DuplicateCheckMS > 0 && recentMsg != null)
-                    {
-                        long msgDiff = DateTimeOffset.UtcNow.ToUnixTimeMilliseconds() - recentMsg.Timestamp.ToUnixTimeMilliseconds();
-
-                        if (msgDiff < this.plugin.Config.DuplicateCheckMS)
-                        {
-                            PluginLog.Log($"[IN TESTING]\n DIFF:{msgDiff}ms Skipping duplicate message: {messageContent}");
-                            return;
-                        }
-
-                    }
-
-                    // the message to a list of recently sent messages. 
-                    // If someone else sent the same thing at the same time
-                    // both will need to be checked and the earlier timestamp kept
-                    // while the newer one is removed
-                    // refer to https://discord.com/channels/581875019861328007/684745859497590843/791207648619266060
-
+                    if (duplicateFilter.CheckAlreadySent(socketChannel, slug: chatTypeText, displayName, chatText: message))
+                    {
+                        continue;
+                    }
+                    
                     await webhookClient.SendMessageAsync(
                         messageContent, username: displayName, avatarUrl: avatarUrl,
                         allowedMentions: new AllowedMentions(AllowedMentionTypes.Roles | AllowedMentionTypes.Users | AllowedMentionTypes.None)
                     );
                 }
-=======
-                if (duplicateFilter.CheckAlreadySent(socketChannel, slug: chatTypeText, displayName, chatText: message))
-                {
-                    continue;
-                }
-
-                var webhookClient = await GetOrCreateWebhookClient(socketChannel);
-                var messageContent = chatType != XivChatTypeExtensions.IpcChatType ? $"{prefix}**[{chatTypeText}]** {message}" : $"{prefix} {message}";
-
-                await webhookClient.SendMessageAsync(
-                    messageContent,username: displayName, avatarUrl: avatarUrl, 
-                    allowedMentions: new AllowedMentions(AllowedMentionTypes.Roles | AllowedMentionTypes.Users | AllowedMentionTypes.None)
-                );
->>>>>>> 3256a682
             }
         }
 
